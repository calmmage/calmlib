--- conflicted
+++ resolved
@@ -10,26 +10,13 @@
 from .utils.lib_discoverer import LibDiscoverer
 
 from importlib.metadata import PackageNotFoundError
-<<<<<<< HEAD
 try:
     import importlib.metadata
-=======
-
-try:
-    import importlib.metadata
-
->>>>>>> 9fb9cb44
     __version__ = importlib.metadata.version(__package__ or __name__)
     del importlib
 except PackageNotFoundError:
     import toml
     from pathlib import Path
-<<<<<<< HEAD
-    path = Path(__file__).parent.parent / 'pyproject.toml'
-    __version__ = toml.load(path)['tool']['poetry']['version']
-=======
-
     path = Path(__file__).parent.parent / "pyproject.toml"
     __version__ = toml.load(path)["tool"]["poetry"]["version"]
->>>>>>> 9fb9cb44
     del toml, Path, path