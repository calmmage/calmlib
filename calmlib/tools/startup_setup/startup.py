--- conflicted
+++ resolved
@@ -2,14 +2,9 @@
 # os.putenv("MAGIC_ENABLED", "1")
 import logging
 import os
-<<<<<<< HEAD
-from dotenv import load_dotenv
-from pathlib import Path
-=======
 from pathlib import Path
 
 from dotenv import load_dotenv
->>>>>>> 9fb9cb44
 
 load_dotenv(os.path.expanduser('~/.env'))
 
