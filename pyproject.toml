[tool.poetry]
name = "calmlib"
<<<<<<< HEAD
version = "0.2.1" # fix version variable loading..
=======
version = "0.3.0" # add calmmage dev env
>>>>>>> 9fb9cb44
description = "Calmlib"
authors = ["Reliable Magician <petr.b.lavrov@gmail.com>"]
readme = "README.md"
classifiers = [
    "Programming Language :: Python",
    "Programming Language :: Python :: 3",
    "Development Status :: 4 - Beta",
    "Environment :: Other Environment",
    "Intended Audience :: Developers",
    "Operating System :: OS Independent",
    "Topic :: Software Development :: Libraries :: Python Modules",
]

[tool.poetry.dependencies]
<<<<<<< HEAD
python = "^3.8"
pytest = "^6.2.4"
=======
python = ">=3.8"
pytest = "*"
typer = "*"
>>>>>>> 9fb9cb44
toml = "*"
pytz = "*"
tqdm = "*"
pyperclip = "*"
<<<<<<< HEAD
mongoengine = "^0.27.0"
=======
mongoengine = "*"
>>>>>>> 9fb9cb44
loguru = "*"
# defaultenv = { git = "https://github.com/bobuk/defaultenv.git", branch ="master", optional = true }
# bmmb = { git = "https://github.com/calmmage/bot_me_maybe.git", branch ="main", optional = true }
gpt_kit = { git = "https://github.com/calmmage/gpt_kit.git", branch = "main", optional = true }
PyGithub = "*"
python-dotenv = "*"
gitpython = "*"
#assemblyai = "*"
#whisperx = { git = "https://github.com/m-bain/whisperX.git", branch = "main" }
#PyDrive = "*"

[tool.poetry.group.dev.dependencies]
jupyter = ">=1.0.0"
pandas = ">=1.0.0"
pytest = "*"
pytest-mongodb = "*"
black = "*"
easydict = ">=1.10"

#pytest = "*"
#tqdm = "*"
#matplotlib = "*"
#numpy = "*"
#pandas = "*"
#seaborn = "*"
#ipykernel = "*"
#ipywidgets = "*"
#joblib = "*"
#retry = "*"
#pyperclip = "*"
#paramiko = "*"
#scp = "*"
#pymorphy2 = "*"
#langchain = "*"

[tool.poetry.extras]
full = ["dropbox", "protobuf", "pandas", "seaborn", "defaultenv", "bmmb",
    "gpt_kit", "httpx", "pydantic", "bokeh", "click", "fastapi", "nltk"]

[build-system]
requires = ["poetry-core"]
build-backend = "poetry.core.masonry.api"

[tool.poetry.urls]
"Home" = "https://github.com/calmmage/calmlib"<|MERGE_RESOLUTION|>--- conflicted
+++ resolved
@@ -1,10 +1,6 @@
 [tool.poetry]
 name = "calmlib"
-<<<<<<< HEAD
-version = "0.2.1" # fix version variable loading..
-=======
 version = "0.3.0" # add calmmage dev env
->>>>>>> 9fb9cb44
 description = "Calmlib"
 authors = ["Reliable Magician <petr.b.lavrov@gmail.com>"]
 readme = "README.md"
@@ -18,24 +14,15 @@
     "Topic :: Software Development :: Libraries :: Python Modules",
 ]
 
-[tool.poetry.dependencies]
-<<<<<<< HEAD
-python = "^3.8"
-pytest = "^6.2.4"
-=======
+[tool.poetry.dependencies
 python = ">=3.8"
 pytest = "*"
 typer = "*"
->>>>>>> 9fb9cb44
 toml = "*"
 pytz = "*"
 tqdm = "*"
 pyperclip = "*"
-<<<<<<< HEAD
-mongoengine = "^0.27.0"
-=======
 mongoengine = "*"
->>>>>>> 9fb9cb44
 loguru = "*"
 # defaultenv = { git = "https://github.com/bobuk/defaultenv.git", branch ="master", optional = true }
 # bmmb = { git = "https://github.com/calmmage/bot_me_maybe.git", branch ="main", optional = true }
